--- conflicted
+++ resolved
@@ -1030,18 +1030,10 @@
    * 停用所有模块
    */
   async deactivateAllModules(): Promise<void> {
-<<<<<<< HEAD
-    const activeModules = Array.from(this.modules.keys())
-      .filter(moduleId => {
-        const registration = this.modules.get(moduleId)
-        return registration?.status === ModuleStatus.ACTIVE
-      })
-=======
     // 获取所有激活模块的ID
     const activeModuleIds = Array.from(this.modules.entries())
       .filter(([_, reg]) => reg.status === ModuleStatus.ACTIVE)
       .map(([id, _]) => id)
->>>>>>> a92013dd
 
     // 按依赖关系逆序停用模块（依赖者先停用）
     const sortedModules = this.topologicalSort(activeModuleIds).reverse()
