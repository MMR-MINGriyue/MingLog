import '@testing-library/jest-dom'
import { vi, beforeEach } from 'vitest'
import i18n from '../i18n'

// Mock Tauri APIs
const mockTauri = {
  invoke: vi.fn(),
  listen: vi.fn(),
  emit: vi.fn(),
}

// Mock window.__TAURI__
Object.defineProperty(window, '__TAURI__', {
  value: mockTauri,
  writable: true,
})

// Mock Tauri modules
vi.mock('@tauri-apps/api/tauri', () => ({
  invoke: mockTauri.invoke,
}))

vi.mock('@tauri-apps/api/core', () => ({
  invoke: mockTauri.invoke,
}))

vi.mock('@tauri-apps/api/event', () => ({
  listen: mockTauri.listen,
  emit: mockTauri.emit,
}))

vi.mock('@tauri-apps/api/dialog', () => ({
  open: vi.fn(),
  save: vi.fn(),
}))

// Mock ResizeObserver
global.ResizeObserver = vi.fn().mockImplementation(() => ({
  observe: vi.fn(),
  unobserve: vi.fn(),
  disconnect: vi.fn(),
}))

// Mock IntersectionObserver
global.IntersectionObserver = vi.fn().mockImplementation(() => ({
  observe: vi.fn(),
  unobserve: vi.fn(),
  disconnect: vi.fn(),
}))

// Mock matchMedia
Object.defineProperty(window, 'matchMedia', {
  writable: true,
  value: vi.fn().mockImplementation(query => ({
    matches: false,
    media: query,
    onchange: null,
    addListener: vi.fn(), // deprecated
    removeListener: vi.fn(), // deprecated
    addEventListener: vi.fn(),
    removeEventListener: vi.fn(),
    dispatchEvent: vi.fn(),
  })),
})

// Mock scrollTo
Object.defineProperty(window, 'scrollTo', {
  value: vi.fn(),
  writable: true,
})

// Mock localStorage
const localStorageMock = {
  getItem: vi.fn(),
  setItem: vi.fn(),
  removeItem: vi.fn(),
  clear: vi.fn(),
}
Object.defineProperty(window, 'localStorage', {
  value: localStorageMock,
})

// Mock sessionStorage
const sessionStorageMock = {
  getItem: vi.fn(),
  setItem: vi.fn(),
  removeItem: vi.fn(),
  clear: vi.fn(),
}
Object.defineProperty(window, 'sessionStorage', {
  value: sessionStorageMock,
})

<<<<<<< HEAD
// Mock Canvas API for Chart.js
const mockCanvas = {
  getContext: vi.fn(() => ({
    fillRect: vi.fn(),
    clearRect: vi.fn(),
    getImageData: vi.fn(() => ({ data: new Array(4) })),
    putImageData: vi.fn(),
    createImageData: vi.fn(() => ({ data: new Array(4) })),
    setTransform: vi.fn(),
    drawImage: vi.fn(),
    save: vi.fn(),
    fillText: vi.fn(),
    restore: vi.fn(),
    beginPath: vi.fn(),
    moveTo: vi.fn(),
    lineTo: vi.fn(),
    closePath: vi.fn(),
    stroke: vi.fn(),
    translate: vi.fn(),
    scale: vi.fn(),
    rotate: vi.fn(),
    arc: vi.fn(),
    fill: vi.fn(),
    measureText: vi.fn(() => ({ width: 0 })),
    transform: vi.fn(),
    rect: vi.fn(),
    clip: vi.fn(),
  })),
  toDataURL: vi.fn(() => 'data:image/png;base64,'),
  addEventListener: vi.fn(),
  removeEventListener: vi.fn(),
  width: 300,
  height: 150,
}

Object.defineProperty(HTMLCanvasElement.prototype, 'getContext', {
  value: mockCanvas.getContext,
})

Object.defineProperty(HTMLCanvasElement.prototype, 'toDataURL', {
  value: mockCanvas.toDataURL,
})

// Reset all mocks before each test
beforeEach(async () => {
  vi.clearAllMocks()
  localStorageMock.getItem.mockClear()
  localStorageMock.setItem.mockClear()
  localStorageMock.removeItem.mockClear()
  localStorageMock.clear.mockClear()
  sessionStorageMock.getItem.mockClear()
  sessionStorageMock.setItem.mockClear()
  sessionStorageMock.removeItem.mockClear()
  sessionStorageMock.clear.mockClear()

  // Initialize i18n for tests
  if (!i18n.isInitialized) {
    await i18n.init()
=======
// Note: Chart.js mocks are handled in individual test files to avoid conflicts

// Mock D3 modules globally
vi.mock('d3-selection', () => ({
  select: vi.fn(() => ({
    selectAll: vi.fn(() => ({
      data: vi.fn(() => ({
        enter: vi.fn(() => ({
          append: vi.fn(() => ({
            attr: vi.fn(),
            style: vi.fn(),
            text: vi.fn(),
          })),
        })),
        exit: vi.fn(() => ({
          remove: vi.fn(),
        })),
      })),
      attr: vi.fn(),
      style: vi.fn(),
      text: vi.fn(),
    })),
    append: vi.fn(),
    attr: vi.fn(),
    style: vi.fn(),
  })),
}))

// Note: react-window mocks are handled in individual test files when needed

// Note: mindmap package mocks are handled in individual test files when needed

// Initialize i18n once globally to avoid repeated initialization
let i18nInitialized = false

const initializeI18n = async () => {
  if (!i18nInitialized) {
    try {
      if (!i18n.isInitialized) {
        await i18n.init()
      }
      await i18n.changeLanguage('en')
      i18nInitialized = true
    } catch (error) {
      console.warn('i18n initialization failed in tests:', error)
    }
>>>>>>> bce5fe38
  }
}

// Initialize i18n once at startup
initializeI18n()

// Reset all mocks before each test (optimized)
beforeEach(() => {
  vi.clearAllMocks()

  // Reset storage mocks efficiently
  Object.values(localStorageMock).forEach(mock => mock.mockClear())
  Object.values(sessionStorageMock).forEach(mock => mock.mockClear())

  // Reset Tauri mocks
  mockTauri.invoke.mockClear()
  mockTauri.listen.mockClear()
  mockTauri.emit.mockClear()
})<|MERGE_RESOLUTION|>--- conflicted
+++ resolved
@@ -91,7 +91,6 @@
   value: sessionStorageMock,
 })
 
-<<<<<<< HEAD
 // Mock Canvas API for Chart.js
 const mockCanvas = {
   getContext: vi.fn(() => ({
@@ -135,22 +134,6 @@
   value: mockCanvas.toDataURL,
 })
 
-// Reset all mocks before each test
-beforeEach(async () => {
-  vi.clearAllMocks()
-  localStorageMock.getItem.mockClear()
-  localStorageMock.setItem.mockClear()
-  localStorageMock.removeItem.mockClear()
-  localStorageMock.clear.mockClear()
-  sessionStorageMock.getItem.mockClear()
-  sessionStorageMock.setItem.mockClear()
-  sessionStorageMock.removeItem.mockClear()
-  sessionStorageMock.clear.mockClear()
-
-  // Initialize i18n for tests
-  if (!i18n.isInitialized) {
-    await i18n.init()
-=======
 // Note: Chart.js mocks are handled in individual test files to avoid conflicts
 
 // Mock D3 modules globally
@@ -197,7 +180,6 @@
     } catch (error) {
       console.warn('i18n initialization failed in tests:', error)
     }
->>>>>>> bce5fe38
   }
 }
 
