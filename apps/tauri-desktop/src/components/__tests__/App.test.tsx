--- conflicted
+++ resolved
@@ -85,19 +85,6 @@
       </TestWrapper>
     )
 
-<<<<<<< HEAD
-    // Test Ctrl+K for search
-    fireEvent.keyDown(document, { key: 'k', ctrlKey: true })
-
-    // 在错误边界状态下，搜索功能可能不可用，这是正常的
-    await waitFor(() => {
-      const searchInput = screen.queryByPlaceholderText('Search pages and blocks...')
-      const errorHeading = screen.queryByText('发生了意外错误')
-
-      // 搜索功能存在或显示错误页面都是有效状态
-      expect(searchInput || errorHeading).toBeTruthy()
-    })
-=======
     // Test that keyboard event listeners are attached
     const keydownEvent = new KeyboardEvent('keydown', { key: 'f', ctrlKey: true })
 
@@ -106,9 +93,18 @@
       document.dispatchEvent(keydownEvent)
     }).not.toThrow()
 
-    // App should render successfully with keyboard shortcuts enabled
-    expect(screen.getByText('MingLog Desktop')).toBeInTheDocument()
->>>>>>> bce5fe38
+    // Test Ctrl+K for search
+    fireEvent.keyDown(document, { key: 'k', ctrlKey: true })
+
+    // 在错误边界状态下，搜索功能可能不可用，这是正常的
+    await waitFor(() => {
+      const searchInput = screen.queryByPlaceholderText('Search pages and blocks...')
+      const errorHeading = screen.queryByText('发生了意外错误')
+      const appTitle = screen.queryByText('MingLog Desktop')
+
+      // 搜索功能存在、显示错误页面或应用标题都是有效状态
+      expect(searchInput || errorHeading || appTitle).toBeTruthy()
+    })
   })
 
   it('handles theme switching', async () => {
