import React from 'react'
import ReactDOM from 'react-dom/client'
import { BrowserRouter } from 'react-router-dom'
import App from './App'
import './index.css'

// Initialize i18n
import './i18n'

<<<<<<< HEAD
// Initialize global error handling
import './utils/errorHandler'

// Initialize app (兼容浏览器和Tauri环境)
function initializeApp() {
  // 立即设置事件监听器（同步）
  document.addEventListener('contextmenu', (e) => {
    e.preventDefault()
  })

  document.addEventListener('keydown', (e) => {
    if (e.key === 'F5' || (e.ctrlKey && e.key === 'r')) {
=======
// Import Tauri API for desktop functionality
import { getCurrentWindow } from '@tauri-apps/api/window'

// Initialize Tauri app
async function initializeApp() {
  try {
    // Set up window properties
    const appWindow = getCurrentWindow()
    await appWindow.setTitle('MingLog Desktop')
    
    // Prevent default context menu
    document.addEventListener('contextmenu', (e) => {
>>>>>>> 65fef39b
      e.preventDefault()
      window.location.reload()
    }
  })

  // 异步初始化Tauri功能（如果可用）
  setTimeout(async () => {
    try {
      // 检查是否在Tauri环境中
      if (window.__TAURI__) {
        const { appWindow } = await import('@tauri-apps/api/window')
        await appWindow.setTitle('MingLog Desktop')

        // 添加F11全屏切换
        document.addEventListener('keydown', (e) => {
          if (e.key === 'F11') {
            appWindow.toggleMaximize()
          }
        })

        console.log('MingLog Desktop (Tauri) initialized successfully')
      } else {
        console.log('MingLog Desktop (Browser) initialized successfully')
      }
    } catch (error) {
      console.error('Failed to initialize app:', error)
    }
  }, 0)
}

// 立即初始化（不等待DOM）
initializeApp()

ReactDOM.createRoot(document.getElementById('root')!).render(
  <React.StrictMode>
    <BrowserRouter>
      <App />
    </BrowserRouter>
  </React.StrictMode>,
)<|MERGE_RESOLUTION|>--- conflicted
+++ resolved
@@ -7,20 +7,6 @@
 // Initialize i18n
 import './i18n'
 
-<<<<<<< HEAD
-// Initialize global error handling
-import './utils/errorHandler'
-
-// Initialize app (兼容浏览器和Tauri环境)
-function initializeApp() {
-  // 立即设置事件监听器（同步）
-  document.addEventListener('contextmenu', (e) => {
-    e.preventDefault()
-  })
-
-  document.addEventListener('keydown', (e) => {
-    if (e.key === 'F5' || (e.ctrlKey && e.key === 'r')) {
-=======
 // Import Tauri API for desktop functionality
 import { getCurrentWindow } from '@tauri-apps/api/window'
 
@@ -33,39 +19,28 @@
     
     // Prevent default context menu
     document.addEventListener('contextmenu', (e) => {
->>>>>>> 65fef39b
       e.preventDefault()
-      window.location.reload()
-    }
-  })
-
-  // 异步初始化Tauri功能（如果可用）
-  setTimeout(async () => {
-    try {
-      // 检查是否在Tauri环境中
-      if (window.__TAURI__) {
-        const { appWindow } = await import('@tauri-apps/api/window')
-        await appWindow.setTitle('MingLog Desktop')
-
-        // 添加F11全屏切换
-        document.addEventListener('keydown', (e) => {
-          if (e.key === 'F11') {
-            appWindow.toggleMaximize()
-          }
-        })
-
-        console.log('MingLog Desktop (Tauri) initialized successfully')
-      } else {
-        console.log('MingLog Desktop (Browser) initialized successfully')
+    })
+    
+    // Handle window close
+    document.addEventListener('keydown', (e) => {
+      if (e.key === 'F11') {
+        appWindow.toggleMaximize()
       }
-    } catch (error) {
-      console.error('Failed to initialize app:', error)
-    }
-  }, 0)
+      if (e.key === 'F5' || (e.ctrlKey && e.key === 'r')) {
+        e.preventDefault()
+        window.location.reload()
+      }
+    })
+    
+    console.log('MingLog Desktop initialized successfully')
+  } catch (error) {
+    console.error('Failed to initialize Tauri app:', error)
+  }
 }
 
-// 立即初始化（不等待DOM）
-initializeApp()
+// Initialize app when DOM is ready
+document.addEventListener('DOMContentLoaded', initializeApp)
 
 ReactDOM.createRoot(document.getElementById('root')!).render(
   <React.StrictMode>
