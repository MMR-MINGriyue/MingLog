--- conflicted
+++ resolved
@@ -13,50 +13,31 @@
     "tauri": "tauri",
     "tauri:dev": "tauri dev",
     "tauri:build": "tauri build",
-    "test": "vitest run",
+    "test": "vitest",
     "test:watch": "vitest --watch",
     "test:coverage": "vitest run --coverage",
     "test:ui": "vitest --ui",
-    "test:functional": "vitest run --config vitest.functional.config.ts",
     "test:e2e": "playwright test",
-    "test:unit": "vitest run",
-    "test:all": "npm run test:unit && npm run test:functional",
-    "test:ci": "npm run test:coverage"
+    "test:all": "npm run test:coverage && npm run test:e2e",
+    "test:ci": "npm run test:all"
   },
   "dependencies": {
-<<<<<<< HEAD
-    "@minglog/editor": "file:../../packages/editor",
-    "@minglog/graph": "file:../../packages/graph",
-    "@minglog/mindmap": "file:../../packages/mindmap",
-=======
     "@minglog/core": "workspace:*",
     "@minglog/notes": "workspace:*",
     "@minglog/ui": "workspace:*",
->>>>>>> 65fef39b
     "@tauri-apps/api": "^1.6.0",
     "@types/react-window": "^1.8.8",
     "chart.js": "^4.5.0",
-<<<<<<< HEAD
-    "d3": "^7.8.5",
-=======
     "clsx": "^2.0.0",
->>>>>>> 65fef39b
     "i18next": "^25.2.1",
-    "i18next-browser-languagedetector": "^8.2.0",
     "lucide-react": "^0.294.0",
     "react": "^18.3.1",
     "react-chartjs-2": "^5.3.0",
     "react-dom": "^18.3.1",
     "react-i18next": "^15.5.3",
     "react-router-dom": "^6.30.1",
-<<<<<<< HEAD
-    "slate": "^0.103.0",
-    "slate-history": "^0.100.0",
-    "slate-react": "^0.108.0"
-=======
     "react-window": "^1.8.11",
     "react-window-infinite-loader": "^1.0.10"
->>>>>>> 65fef39b
   },
   "lint-staged": {
     "src/**/*.{ts,tsx}": [
