--- conflicted
+++ resolved
@@ -43,18 +43,10 @@
   },
   "devDependencies": {
     "@playwright/test": "^1.53.1",
-<<<<<<< HEAD
     "@tauri-apps/cli": "^1.6.0",
     "@testing-library/jest-dom": "^6.6.3",
     "@testing-library/react": "^14.3.1",
     "@testing-library/user-event": "^14.6.1",
-=======
-    "@tailwindcss/postcss": "^4.1.11",
-    "@testing-library/jest-dom": "^6.6.3",
-    "@testing-library/react": "^16.3.0",
-    "@testing-library/user-event": "^14.6.1",
-    "@types/jest": "^30.0.0",
->>>>>>> 03e8c943
     "@types/node": "^24.0.7",
     "@types/react": "^18.2.43",
     "@types/react-dom": "^18.2.17",
@@ -62,7 +54,6 @@
     "@vitest/coverage-v8": "^3.2.4",
     "@vitest/ui": "^3.2.4",
     "autoprefixer": "^10.4.21",
-<<<<<<< HEAD
     "husky": "^9.0.11",
     "jsdom": "^23.2.0",
     "lint-staged": "^15.2.2",
@@ -70,19 +61,6 @@
     "tailwindcss": "^3.4.17",
     "typescript": "^5.5.4",
     "vite": "^6.0.0",
-    
-=======
-    "i18next": "^25.3.0",
-    "jest": "^30.0.3",
-    "jsdom": "^26.1.0",
-    "lucide-react": "^0.525.0",
-    "react-i18next": "^15.5.3",
-    "react-router-dom": "^7.6.3",
-    "tailwindcss": "^4.1.11",
-    "ts-jest": "^29.4.0",
-    "typescript": "^5.2.2",
-    "vite": "^5.0.8",
->>>>>>> 03e8c943
     "vitest": "^3.2.4"
   }
 }