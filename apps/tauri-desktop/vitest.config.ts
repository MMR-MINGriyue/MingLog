--- conflicted
+++ resolved
@@ -8,11 +8,7 @@
   test: {
     globals: true,
     environment: 'jsdom',
-<<<<<<< HEAD
     setupFiles: ['./src/test/setup.ts'],
-=======
-    setupFiles: ['./src/test/vitest-setup.ts'],
->>>>>>> 03e8c943
     coverage: {
       provider: 'v8',
       reporter: ['text', 'json', 'html'],
